package example;

import java.util.Optional;
import java.util.stream.Collectors;

import de.siegmar.fastcsv.reader.NamedCsvReader;
import de.siegmar.fastcsv.reader.NamedCsvRecord;

@SuppressWarnings("PMD.SystemPrintln")
public class NamedCsvReaderExample {

    public static void main(final String[] args) {
        header();
        advancedConfiguration();
    }

    private static void header() {
        final Optional<NamedCsvRecord> first = NamedCsvReader.builder()
            .build("header1,header2\nvalue1,value2")
            .stream().findFirst();

        first.ifPresent(csvRecord -> System.out.println("Header/Name based: " + csvRecord.field("header2")));
    }

    private static void advancedConfiguration() {
        final String data = "'col a';'col b'\n'field 1';'field 2'\n'field 3';'field 4'";
        final String parsedData = NamedCsvReader.builder()
            .fieldSeparator(';')
            .quoteCharacter('\'')
            .commentCharacter('#')
            .skipComments(false)
            .build(data)
            .stream()
<<<<<<< HEAD
            .map(csvRecord -> csvRecord.fields().toString())
=======
            .map(csvRecord -> csvRecord.getFieldsAsMap().toString())
>>>>>>> ec3136c2
            .collect(Collectors.joining(" || "));

        System.out.println("Parsed via advanced config: " + parsedData);
    }

}<|MERGE_RESOLUTION|>--- conflicted
+++ resolved
@@ -31,11 +31,7 @@
             .skipComments(false)
             .build(data)
             .stream()
-<<<<<<< HEAD
-            .map(csvRecord -> csvRecord.fields().toString())
-=======
-            .map(csvRecord -> csvRecord.getFieldsAsMap().toString())
->>>>>>> ec3136c2
+            .map(csvRecord -> csvRecord.fieldsAsMap().toString())
             .collect(Collectors.joining(" || "));
 
         System.out.println("Parsed via advanced config: " + parsedData);
