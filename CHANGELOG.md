# Changelog
All notable changes to this project will be documented in this file.

The format is based on [Keep a Changelog](https://keepachangelog.com/en/1.0.0/)
and this project adheres to [Semantic Versioning](https://semver.org/spec/v2.0.0.html).

<<<<<<< HEAD
## [Unreleased] - 2021-??-??
### Changed
- Small code improvement for writing field separators
- Improved error message when buffer exceeds (because of invalid CSV data) [\#52](https://github.com/osiegmar/FastCSV/issues/52)
- Defined 'de.siegmar.fastcsv' as the Automatic-Module-Name (JPMS module name)
=======
## [4180-bis] - 2021-??-??
### Added
- Added builder methods for standard encoding (UTF-8)
- Added comment support for writer
>>>>>>> 478a035a

## [2.0.0] - 2021-01-01
### Added
- Support for commented lines [\#31](https://github.com/osiegmar/FastCSV/issues/31)
- Support for multiple quoting strategies [\#39](https://github.com/osiegmar/FastCSV/issues/39)

### Changed
- Completely re-engineered the API for better usability
- Improved performance
- Make use of Java 8 features (like Streams and Optionals)
- Replaced TestNG with JUnit 5
- Changed license from Apache 2.0 to MIT

### Removed
- CsvContainer concept – use `Stream.collect()` as a replacement
- `java.io.File` API – use `java.nio.file.Path` instead

## [1.0.4] - 2020-11-29
### Fixed
- Fix null returning CsvContainer when only a header is present [\#38](https://github.com/osiegmar/FastCSV/issues/38)

### Changed
- Remove unnecessary temporary objects in CsvAppender [\#8](https://github.com/osiegmar/FastCSV/issues/8)

## [1.0.3] - 2018-10-06
### Fixed
- Fix dropping empty quoted fields [\#19](https://github.com/osiegmar/FastCSV/issues/19)

## [1.0.2] - 2018-02-03
### Fixed
- Fix reading of non RFC 4180 compliant CSV data [\#2](https://github.com/osiegmar/FastCSV/issues/2)

### Changed
- Refactored csv parser code

## [1.0.1] - 2016-03-20
### Changed
- Replaced Maven with Gradle (and cleaned up / reformatted code for checkstyle update)

## 1.0.0 - 2015-04-03

- Initial release

<<<<<<< HEAD
[Unreleased]: https://github.com/osiegmar/FastCSV/compare/v2.0.0...develop
=======
[rfc4180-bis]: https://github.com/osiegmar/FastCSV/compare/v2.0.0...rfc4180-bis
>>>>>>> 478a035a
[2.0.0]: https://github.com/osiegmar/FastCSV/compare/v1.0.4...v2.0.0
[1.0.4]: https://github.com/osiegmar/FastCSV/compare/v1.0.3...v1.0.4
[1.0.3]: https://github.com/osiegmar/FastCSV/compare/v1.0.2...v1.0.3
[1.0.2]: https://github.com/osiegmar/FastCSV/compare/v1.0.1...v1.0.2
[1.0.1]: https://github.com/osiegmar/FastCSV/compare/v1.0.0...v1.0.1<|MERGE_RESOLUTION|>--- conflicted
+++ resolved
@@ -4,18 +4,15 @@
 The format is based on [Keep a Changelog](https://keepachangelog.com/en/1.0.0/)
 and this project adheres to [Semantic Versioning](https://semver.org/spec/v2.0.0.html).
 
-<<<<<<< HEAD
 ## [Unreleased] - 2021-??-??
+### Added
+- Added builder methods for standard encoding (UTF-8)
+- Added comment support for writer
+
 ### Changed
 - Small code improvement for writing field separators
 - Improved error message when buffer exceeds (because of invalid CSV data) [\#52](https://github.com/osiegmar/FastCSV/issues/52)
 - Defined 'de.siegmar.fastcsv' as the Automatic-Module-Name (JPMS module name)
-=======
-## [4180-bis] - 2021-??-??
-### Added
-- Added builder methods for standard encoding (UTF-8)
-- Added comment support for writer
->>>>>>> 478a035a
 
 ## [2.0.0] - 2021-01-01
 ### Added
@@ -59,11 +56,7 @@
 
 - Initial release
 
-<<<<<<< HEAD
 [Unreleased]: https://github.com/osiegmar/FastCSV/compare/v2.0.0...develop
-=======
-[rfc4180-bis]: https://github.com/osiegmar/FastCSV/compare/v2.0.0...rfc4180-bis
->>>>>>> 478a035a
 [2.0.0]: https://github.com/osiegmar/FastCSV/compare/v1.0.4...v2.0.0
 [1.0.4]: https://github.com/osiegmar/FastCSV/compare/v1.0.3...v1.0.4
 [1.0.3]: https://github.com/osiegmar/FastCSV/compare/v1.0.2...v1.0.3
