--- conflicted
+++ resolved
@@ -32,11 +32,7 @@
 
     public MapAssert<String, String> fields() {
         isNotNull();
-<<<<<<< HEAD
-        return new MapAssert<>(actual.fields());
-=======
-        return new MapAssert<>(actual.getFieldsAsMap());
->>>>>>> ec3136c2
+        return new MapAssert<>(actual.fieldsAsMap());
     }
 
     public StringAssert field(final String name) {
