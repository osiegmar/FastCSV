--- conflicted
+++ resolved
@@ -255,11 +255,7 @@
     // refill buffer while parsing an unquoted field containing a quote character
 
     @Test
-<<<<<<< HEAD
-    public void refillBufferInDataWithQuote() {
-=======
     void refillBufferInDataWithQuote() {
->>>>>>> 2d72ac5e
         final char[] extra = ",a\"b\"c,d,".toCharArray();
 
         final char[] buf = new char[8192 + extra.length];
