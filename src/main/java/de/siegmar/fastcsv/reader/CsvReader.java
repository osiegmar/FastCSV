--- conflicted
+++ resolved
@@ -23,13 +23,8 @@
  * <p>
  * Example use:
  * <pre>{@code
-<<<<<<< HEAD
- * try (CsvReader csv = CsvReader.builder().build(path)) {
- *     for (CsvRow row : csv) {
-=======
  * try (CsvReader csv = CsvReader.builder().build(file)) {
  *     for (CsvRow row : csvReader) {
->>>>>>> 5b3dc8c6
  *         ...
  *     }
  * }
@@ -376,11 +371,7 @@
          * @throws NullPointerException if file or charset is {@code null}
          */
         public CsvReader build(final Path file, final Charset charset) throws IOException {
-<<<<<<< HEAD
-            Objects.requireNonNull(file, "path must not be null");
-=======
             Objects.requireNonNull(file, "file must not be null");
->>>>>>> 5b3dc8c6
             Objects.requireNonNull(charset, "charset must not be null");
 
             return newReader(new InputStreamReader(Files.newInputStream(file), charset));
