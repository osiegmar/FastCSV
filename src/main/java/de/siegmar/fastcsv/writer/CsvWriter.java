package de.siegmar.fastcsv.writer;

import java.io.Closeable;
import java.io.IOException;
import java.io.OutputStreamWriter;
import java.io.UncheckedIOException;
import java.io.Writer;
import java.nio.charset.Charset;
import java.nio.charset.StandardCharsets;
import java.nio.file.Files;
import java.nio.file.OpenOption;
import java.nio.file.Path;
import java.util.Objects;
import java.util.StringJoiner;

/**
 * This is the main class for writing CSV data.
 * <p>
 * Example use:
 * <pre>{@code
 * try (CsvWriter csv = CsvWriter.builder().build(path)) {
 *     csv.writeRow("Hello", "world");
 * }
 * }</pre>
 */
@SuppressWarnings({"checkstyle:NPathComplexity", "checkstyle:CyclomaticComplexity"})
public final class CsvWriter implements Closeable {

    private static final char CR = '\r';
    private static final char LF = '\n';

    private final CachingWriter writer;
    private final char fieldSeparator;
    private final char quoteCharacter;
    private final char commentCharacter;
    private final QuoteStrategy quoteStrategy;
    private final String lineDelimiter;
    private final boolean syncWriter;

    CsvWriter(final Writer writer, final char fieldSeparator, final char quoteCharacter,
              final char commentCharacter, final QuoteStrategy quoteStrategy, final LineDelimiter lineDelimiter,
              final boolean syncWriter) {
        if (fieldSeparator == CR || fieldSeparator == LF) {
            throw new IllegalArgumentException("fieldSeparator must not be a newline char");
        }
        if (quoteCharacter == CR || quoteCharacter == LF) {
            throw new IllegalArgumentException("quoteCharacter must not be a newline char");
        }
        if (commentCharacter == CR || commentCharacter == LF) {
            throw new IllegalArgumentException("commentCharacter must not be a newline char");
        }
        if (!allDiffers(fieldSeparator, quoteCharacter, commentCharacter)) {
            throw new IllegalArgumentException(String.format("Control characters must differ"
                    + " (fieldSeparator=%s, quoteCharacter=%s, commentCharacter=%s)",
                fieldSeparator, quoteCharacter, commentCharacter));
        }

        this.writer = new CachingWriter(writer);
        this.fieldSeparator = fieldSeparator;
        this.quoteCharacter = quoteCharacter;
        this.commentCharacter = commentCharacter;
        this.quoteStrategy = Objects.requireNonNull(quoteStrategy);
        this.lineDelimiter = Objects.requireNonNull(lineDelimiter).toString();
        this.syncWriter = syncWriter;
    }

    private boolean allDiffers(final char... chars) {
        for (int i = 0; i < chars.length - 1; i++) {
            if (chars[i] == chars[i + 1]) {
                return false;
            }
        }
        return true;
    }

    /**
     * Creates a {@link CsvWriterBuilder} instance used to configure and create instances of
     * this class.
     *
     * @return CsvWriterBuilder instance with default settings.
     */
    public static CsvWriterBuilder builder() {
        return new CsvWriterBuilder();
    }

    /**
     * Writes a complete line - one or more fields and new line character(s) at the end.
     *
     * @param values the fields to write ({@code null} values are handled as empty strings, if
     *               not configured otherwise ({@link QuoteStrategy#EMPTY})).
     * @return This CsvWriter.
     * @throws UncheckedIOException if a write error occurs
     * @see #writeRow(String...)
     */
    public CsvWriter writeRow(final Iterable<String> values) {
        try {
            boolean firstField = true;
            for (final String value : values) {
                if (!firstField) {
                    writer.write(fieldSeparator);
                }
                writeInternal(value, firstField);
                firstField = false;
            }
            endRow();
            return this;
        } catch (final IOException e) {
            throw new UncheckedIOException(e);
        }
    }
<<<<<<< HEAD

    /**
     * Writes a complete line - one or more fields and new line character(s) at the end.
     *
     * @param values the fields to write ({@code null} values are handled as empty strings, if
     *               not configured otherwise ({@link QuoteStrategy#EMPTY}))
     * @return This CsvWriter.
     * @throws UncheckedIOException if a write error occurs
     * @see #writeRow(Iterable)
     */
    public CsvWriter writeRow(final String... values) {
        try {
            for (int i = 0; i < values.length; i++) {
                if (i > 0) {
                    writer.write(fieldSeparator);
                }
                writeInternal(values[i], i == 0);
            }
            endRow();
            return this;
        } catch (final IOException e) {
            throw new UncheckedIOException(e);
        }
    }

=======

    /**
     * Writes a complete line - one or more fields and new line character(s) at the end.
     *
     * @param values the fields to write ({@code null} values are handled as empty strings, if
     *               not configured otherwise ({@link QuoteStrategy#EMPTY}))
     * @return This CsvWriter.
     * @throws UncheckedIOException if a write error occurs
     * @see #writeRow(Iterable)
     */
    public CsvWriter writeRow(final String... values) {
        try {
            for (int i = 0; i < values.length; i++) {
                if (i > 0) {
                    writer.write(fieldSeparator);
                }
                writeInternal(values[i], i == 0);
            }
            endRow();
            return this;
        } catch (final IOException e) {
            throw new UncheckedIOException(e);
        }
    }

>>>>>>> ecdd2bcf
    @SuppressWarnings("checkstyle:BooleanExpressionComplexity")
    private void writeInternal(final String value, final boolean firstField) throws IOException {
        if (value == null) {
            if (quoteStrategy == QuoteStrategy.ALWAYS) {
                writer.write(quoteCharacter);
                writer.write(quoteCharacter);
            }
            return;
        }

        if (value.isEmpty()) {
            if (quoteStrategy == QuoteStrategy.ALWAYS
                || quoteStrategy == QuoteStrategy.EMPTY) {
                writer.write(quoteCharacter);
                writer.write(quoteCharacter);
            }
            return;
        }

        final int length = value.length();
        boolean needsQuotes = quoteStrategy == QuoteStrategy.ALWAYS;
        int nextDelimPos = -1;

        for (int i = 0; i < length; i++) {
            final char c = value.charAt(i);
            if (c == quoteCharacter) {
                needsQuotes = true;
                nextDelimPos = i;
                break;
            }
            if (!needsQuotes && (c == fieldSeparator || c == LF || c == CR
                || (firstField && i == 0 && c == commentCharacter))) {
                needsQuotes = true;
            }
        }

        if (needsQuotes) {
            writer.write(quoteCharacter);
        }

        if (nextDelimPos > -1) {
            writeEscaped(value, length, nextDelimPos);
        } else {
            writer.write(value, 0, length);
        }

        if (needsQuotes) {
            writer.write(quoteCharacter);
        }
    }

    @SuppressWarnings({
        "checkstyle:FinalParameters",
        "checkstyle:ParameterAssignment",
        "PMD.AvoidReassigningParameters"
    })
    private void writeEscaped(final String value, final int length, int nextDelimPos)
        throws IOException {

        int startPos = 0;
        do {
            final int len = nextDelimPos - startPos + 1;
            writer.write(value, startPos, len);
            writer.write(quoteCharacter);
            startPos += len;

            nextDelimPos = -1;
            for (int i = startPos; i < length; i++) {
                if (value.charAt(i) == quoteCharacter) {
                    nextDelimPos = i;
                    break;
                }
            }
        } while (nextDelimPos > -1);

        if (length > startPos) {
            writer.write(value, startPos, length - startPos);
        }
    }

    /**
     * Writes a comment line and new line character(s) at the end.
     *
     * @param comment the comment to write. The comment character
     *                (configured by {@link CsvWriterBuilder#commentCharacter(char)}) is automatically prepended.
     *                Empty or {@code null} values results in a line only consisting of the comment character.
     *                If the argument {@code comment} contains line break characters (CR, LF), multiple comment lines
     *                will be written, terminated with the line break character configured by
     *                {@link CsvWriterBuilder#lineDelimiter(LineDelimiter)}.
     *
     * @return This CsvWriter.
     * @throws UncheckedIOException if a write error occurs
     */
    public CsvWriter writeComment(final String comment) {
        try {
            writer.write(commentCharacter);
            if (comment != null && !comment.isEmpty()) {
                writeCommentInternal(comment);
            }
            endRow();
            return this;
        } catch (final IOException e) {
            throw new UncheckedIOException(e);
        }
    }

    private void writeCommentInternal(final String comment) throws IOException {
        final int length = comment.length();

        int startPos = 0;
        boolean lastCharWasCR = false;
        for (int i = 0; i < comment.length(); i++) {
            final char c = comment.charAt(i);
            if (c == CR) {
                final int len = i - startPos;
                writer.write(comment, startPos, len);
                writer.write(lineDelimiter, 0, lineDelimiter.length());
                writer.write(commentCharacter);
                startPos += len + 1;
                lastCharWasCR = true;
            } else if (c == LF) {
                if (lastCharWasCR) {
                    lastCharWasCR = false;
                    startPos++;
                } else {
                    final int len = i - startPos;
                    writer.write(comment, startPos, len);
                    writer.write(lineDelimiter, 0, lineDelimiter.length());
                    writer.write(commentCharacter);
                    startPos += len + 1;
                }
            } else {
                lastCharWasCR = false;
            }
        }

        if (length > startPos) {
            writer.write(comment, startPos, length - startPos);
        }
    }

    private void endRow() throws IOException {
        writer.write(lineDelimiter, 0, lineDelimiter.length());
        if (syncWriter) {
            writer.flushBuffer();
        }
    }

    @Override
    public void close() throws IOException {
        writer.close();
    }

    @Override
    public String toString() {
        return new StringJoiner(", ", CsvWriter.class.getSimpleName() + "[", "]")
            .add("fieldSeparator=" + fieldSeparator)
            .add("quoteCharacter=" + quoteCharacter)
            .add("commentCharacter=" + commentCharacter)
            .add("quoteStrategy=" + quoteStrategy)
            .add("lineDelimiter='" + lineDelimiter + "'")
            .toString();
    }

    /**
     * This builder is used to create configured instances of {@link CsvWriter}. The default
     * configuration of this class complies with RFC 4180.
     */
    @SuppressWarnings({"checkstyle:HiddenField", "PMD.AvoidFieldNameMatchingMethodName"})
    public static final class CsvWriterBuilder {

        private char fieldSeparator = ',';
        private char quoteCharacter = '"';
        private char commentCharacter = '#';
        private QuoteStrategy quoteStrategy = QuoteStrategy.REQUIRED;
        private LineDelimiter lineDelimiter = LineDelimiter.CRLF;

        CsvWriterBuilder() {
        }

        /**
         * Sets the character that is used to separate columns (default: ',' - comma).
         *
         * @param fieldSeparator the field separator character.
         * @return This updated object, so that additional method calls can be chained together.
         */
        public CsvWriterBuilder fieldSeparator(final char fieldSeparator) {
            this.fieldSeparator = fieldSeparator;
            return this;
        }

        /**
         * Sets the character that is used to quote values (default: '"' - double quotes).
         *
         * @param quoteCharacter the character for enclosing fields.
         * @return This updated object, so that additional method calls can be chained together.
         */
        public CsvWriterBuilder quoteCharacter(final char quoteCharacter) {
            this.quoteCharacter = quoteCharacter;
            return this;
        }

        /**
         * Sets the character that is used to prepend commented lines (default: '#' - hash/number).
         *
         * @param commentCharacter the character for prepending commented lines.
         * @return This updated object, so that additional method calls can be chained together.
         */
        public CsvWriterBuilder commentCharacter(final char commentCharacter) {
            this.commentCharacter = commentCharacter;
            return this;
        }

        /**
         * Sets the strategy that defines when quoting has to be performed
         * (default: {@link QuoteStrategy#REQUIRED}).
         *
         * @param quoteStrategy the strategy when fields should be enclosed using the {@code quoteCharacter}.
         * @return This updated object, so that additional method calls can be chained together.
         */
        public CsvWriterBuilder quoteStrategy(final QuoteStrategy quoteStrategy) {
            this.quoteStrategy = quoteStrategy;
            return this;
        }

        /**
         * Sets the delimiter that is used to separate lines (default: {@link LineDelimiter#CRLF}).
         *
         * @param lineDelimiter the line delimiter to be used.
         * @return This updated object, so that additional method calls can be chained together.
         */
        public CsvWriterBuilder lineDelimiter(final LineDelimiter lineDelimiter) {
            this.lineDelimiter = lineDelimiter;
            return this;
        }

        /**
         * Constructs a {@link CsvWriter} for the specified Writer.
         * <p>
         * This library uses built-in buffering but writes its internal buffer to the given
         * {@code writer} on every {@link CsvWriter#writeRow(String...)} or
         * {@link CsvWriter#writeRow(Iterable)} call. Therefore, you probably want to pass in a
         * {@link java.io.BufferedWriter} to retain good performance.
         * Use {@link #build(Path, Charset, OpenOption...)} for optimal performance when writing
         * files.
         *
         * @param writer the Writer to use for writing CSV data.
         * @return a new CsvWriter instance - never {@code null}.
         * @throws NullPointerException if writer is {@code null}
         */
        public CsvWriter build(final Writer writer) {
            Objects.requireNonNull(writer, "writer must not be null");

            return newWriter(writer, true);
        }

        /**
         * Constructs a {@link CsvWriter} for the specified Path.
         *
         * @param path        the path to write data to.
         * @param openOptions options specifying how the file is opened.
         *                    See {@link Files#newOutputStream(Path, OpenOption...)} for defaults.
         * @return a new CsvWriter instance - never {@code null}. Don't forget to close it!
         * @throws IOException          if a write error occurs
         * @throws NullPointerException if path or charset is {@code null}
         */
        public CsvWriter build(final Path path, final OpenOption... openOptions)
            throws IOException {
            return build(path, StandardCharsets.UTF_8, openOptions);
        }

        /**
         * Constructs a {@link CsvWriter} for the specified Path.
         *
         * @param path        the path to write data to.
<<<<<<< HEAD
         * @param openOptions options specifying how the file is opened.
         *                    See {@link Files#newOutputStream(Path, OpenOption...)} for defaults.
         * @return a new CsvWriter instance - never {@code null}. Don't forget to close it!
         * @throws IOException          if a write error occurs
         * @throws NullPointerException if path or charset is {@code null}
         */
        public CsvWriter build(final Path path, final OpenOption... openOptions)
            throws IOException {
            return build(path, StandardCharsets.UTF_8, openOptions);
        }

        /**
         * Constructs a {@link CsvWriter} for the specified Path.
         *
         * @param path        the path to write data to.
         * @param openOptions options specifying how the file is opened.
         *                    See {@link Files#newOutputStream(Path, OpenOption...)} for defaults.
         * @return a new CsvWriter instance - never {@code null}. Don't forget to close it!
         * @throws IOException          if a write error occurs
         * @throws NullPointerException if path or charset is {@code null}
         */
        public CsvWriter build(final Path path, final OpenOption... openOptions)
            throws IOException {
            return build(path, StandardCharsets.UTF_8, openOptions);
        }

        /**
         * Constructs a {@link CsvWriter} for the specified Path.
         *
         * @param path        the path to write data to.
         * @param openOptions options specifying how the file is opened.
         *                    See {@link Files#newOutputStream(Path, OpenOption...)} for defaults.
         * @return a new CsvWriter instance - never {@code null}. Don't forget to close it!
         * @throws IOException          if a write error occurs
         * @throws NullPointerException if path or charset is {@code null}
         */
        public CsvWriter build(final Path path, final OpenOption... openOptions)
            throws IOException {
            return build(path, StandardCharsets.UTF_8, openOptions);
        }

        /**
         * Constructs a {@link CsvWriter} for the specified Path.
         *
         * @param path        the path to write data to.
=======
>>>>>>> ecdd2bcf
         * @param charset     the character set to be used for writing data to the file.
         * @param openOptions options specifying how the file is opened.
         *                    See {@link Files#newOutputStream(Path, OpenOption...)} for defaults.
         * @return a new CsvWriter instance - never {@code null}. Don't forget to close it!
         * @throws IOException          if a write error occurs
         * @throws NullPointerException if path or charset is {@code null}
         */
        public CsvWriter build(final Path path, final Charset charset,
                               final OpenOption... openOptions)
            throws IOException {

            Objects.requireNonNull(path, "path must not be null");
            Objects.requireNonNull(charset, "charset must not be null");

            return newWriter(new OutputStreamWriter(Files.newOutputStream(path, openOptions),
                charset), false);
        }

        private CsvWriter newWriter(final Writer writer, final boolean syncWriter) {
            return new CsvWriter(writer, fieldSeparator, quoteCharacter, commentCharacter, quoteStrategy,
                lineDelimiter, syncWriter);
        }

        @Override
        public String toString() {
            return new StringJoiner(", ", CsvWriterBuilder.class.getSimpleName() + "[", "]")
                .add("fieldSeparator=" + fieldSeparator)
                .add("quoteCharacter=" + quoteCharacter)
                .add("commentCharacter=" + commentCharacter)
                .add("quoteStrategy=" + quoteStrategy)
                .add("lineDelimiter=" + lineDelimiter)
                .toString();
        }

    }

    /**
     * Unsynchronized and thus high performance replacement for BufferedWriter.
     * <p>
     * This class is intended for internal use only.
     */
    static final class CachingWriter {

        private static final int BUFFER_SIZE = 8192;

        private final Writer writer;
        private final char[] buf = new char[BUFFER_SIZE];
        private int pos;

        CachingWriter(final Writer writer) {
            this.writer = writer;
        }

        void write(final char c) throws IOException {
            if (pos == BUFFER_SIZE) {
                flushBuffer();
            }
            buf[pos++] = c;
        }

        @SuppressWarnings({"checkstyle:FinalParameters", "checkstyle:ParameterAssignment"})
        void write(final String str, final int off, final int len) throws IOException {
            if (pos + len >= BUFFER_SIZE) {
                flushBuffer();
                writer.write(str, off, len);
            } else {
                str.getChars(off, off + len, buf, pos);
                pos += len;
            }
        }

        private void flushBuffer() throws IOException {
            writer.write(buf, 0, pos);
            pos = 0;
        }

        void close() throws IOException {
            flushBuffer();
            writer.close();
        }

    }

}<|MERGE_RESOLUTION|>--- conflicted
+++ resolved
@@ -108,7 +108,6 @@
             throw new UncheckedIOException(e);
         }
     }
-<<<<<<< HEAD
 
     /**
      * Writes a complete line - one or more fields and new line character(s) at the end.
@@ -134,33 +133,6 @@
         }
     }
 
-=======
-
-    /**
-     * Writes a complete line - one or more fields and new line character(s) at the end.
-     *
-     * @param values the fields to write ({@code null} values are handled as empty strings, if
-     *               not configured otherwise ({@link QuoteStrategy#EMPTY}))
-     * @return This CsvWriter.
-     * @throws UncheckedIOException if a write error occurs
-     * @see #writeRow(Iterable)
-     */
-    public CsvWriter writeRow(final String... values) {
-        try {
-            for (int i = 0; i < values.length; i++) {
-                if (i > 0) {
-                    writer.write(fieldSeparator);
-                }
-                writeInternal(values[i], i == 0);
-            }
-            endRow();
-            return this;
-        } catch (final IOException e) {
-            throw new UncheckedIOException(e);
-        }
-    }
-
->>>>>>> ecdd2bcf
     @SuppressWarnings("checkstyle:BooleanExpressionComplexity")
     private void writeInternal(final String value, final boolean firstField) throws IOException {
         if (value == null) {
@@ -436,54 +408,6 @@
          * Constructs a {@link CsvWriter} for the specified Path.
          *
          * @param path        the path to write data to.
-<<<<<<< HEAD
-         * @param openOptions options specifying how the file is opened.
-         *                    See {@link Files#newOutputStream(Path, OpenOption...)} for defaults.
-         * @return a new CsvWriter instance - never {@code null}. Don't forget to close it!
-         * @throws IOException          if a write error occurs
-         * @throws NullPointerException if path or charset is {@code null}
-         */
-        public CsvWriter build(final Path path, final OpenOption... openOptions)
-            throws IOException {
-            return build(path, StandardCharsets.UTF_8, openOptions);
-        }
-
-        /**
-         * Constructs a {@link CsvWriter} for the specified Path.
-         *
-         * @param path        the path to write data to.
-         * @param openOptions options specifying how the file is opened.
-         *                    See {@link Files#newOutputStream(Path, OpenOption...)} for defaults.
-         * @return a new CsvWriter instance - never {@code null}. Don't forget to close it!
-         * @throws IOException          if a write error occurs
-         * @throws NullPointerException if path or charset is {@code null}
-         */
-        public CsvWriter build(final Path path, final OpenOption... openOptions)
-            throws IOException {
-            return build(path, StandardCharsets.UTF_8, openOptions);
-        }
-
-        /**
-         * Constructs a {@link CsvWriter} for the specified Path.
-         *
-         * @param path        the path to write data to.
-         * @param openOptions options specifying how the file is opened.
-         *                    See {@link Files#newOutputStream(Path, OpenOption...)} for defaults.
-         * @return a new CsvWriter instance - never {@code null}. Don't forget to close it!
-         * @throws IOException          if a write error occurs
-         * @throws NullPointerException if path or charset is {@code null}
-         */
-        public CsvWriter build(final Path path, final OpenOption... openOptions)
-            throws IOException {
-            return build(path, StandardCharsets.UTF_8, openOptions);
-        }
-
-        /**
-         * Constructs a {@link CsvWriter} for the specified Path.
-         *
-         * @param path        the path to write data to.
-=======
->>>>>>> ecdd2bcf
          * @param charset     the character set to be used for writing data to the file.
          * @param openOptions options specifying how the file is opened.
          *                    See {@link Files#newOutputStream(Path, OpenOption...)} for defaults.
